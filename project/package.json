{
  "name": "vite-react-typescript-starter",
  "private": true,
  "version": "0.0.0",
  "type": "module",
  "scripts": {
    "dev": "vite",
    "build": "tsc -b && vite build",
    "lint": "eslint .",
    "preview": "vite preview",
    "setup-permissions": "node scripts/setup-permissions.js"
  },
  "dependencies": {
    "@sendgrid/mail": "^8.1.6",
    "@supabase/supabase-js": "^2.39.0",
    "@types/bcryptjs": "^2.4.6",
    "@types/leaflet": "^1.9.21",
    "@types/nodemailer": "^7.0.2",
    "bcryptjs": "^3.0.2",
    "leaflet": "^1.9.4",
    "lottie-react": "^2.4.1",
    "lucide-react": "^0.294.0",
<<<<<<< HEAD
    "react": "^18.3.1",
    "react-dom": "^18.3.1",
=======
    "nodemailer": "^7.0.9",
    "react": "^18.2.0",
    "react-dom": "^18.2.0",
>>>>>>> 89680c40
    "recharts": "^2.8.0"
  },
  "devDependencies": {
    "@eslint/js": "^9.0.0",
    "@types/react": "^18.2.43",
    "@types/react-dom": "^18.2.17",
    "@vitejs/plugin-react": "^4.2.1",
    "autoprefixer": "^10.4.16",
    "eslint": "^9.0.0",
    "eslint-plugin-react-hooks": "^5.0.0",
    "eslint-plugin-react-refresh": "^0.4.5",
    "globals": "^15.0.0",
    "postcss": "^8.4.32",
    "tailwindcss": "^3.3.6",
    "typescript": "^5.2.2",
    "vite": "^5.0.8"
  }
}<|MERGE_RESOLUTION|>--- conflicted
+++ resolved
@@ -20,14 +20,9 @@
     "leaflet": "^1.9.4",
     "lottie-react": "^2.4.1",
     "lucide-react": "^0.294.0",
-<<<<<<< HEAD
+    "nodemailer": "^7.0.9",
     "react": "^18.3.1",
     "react-dom": "^18.3.1",
-=======
-    "nodemailer": "^7.0.9",
-    "react": "^18.2.0",
-    "react-dom": "^18.2.0",
->>>>>>> 89680c40
     "recharts": "^2.8.0"
   },
   "devDependencies": {
